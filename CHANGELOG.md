--- conflicted
+++ resolved
@@ -2,12 +2,8 @@
 
 ## Unreleased
 
-<<<<<<< HEAD
-- Bug Fix: Adds **optional fix** for non compliant built-in scalar Int type. Add `use_spec_compliant_int_scalar: true` to your schema options to use the fixed Int type. It is also advisable to upgrade for custom types if you are leveraging the use of integers outside the GraphQl standard.
-
-=======
+- Bug Fix: Adds **optional fix** for non compliant built-in scalar Int type. Add `use_spec_compliant_int_scalar: true` to your schema options to use the fixed Int type. It is also advisable to upgrade for custom types if you are leveraging the use of integers outside the GraphQl standard. [#1131](https://github.com/absinthe-graphql/absinthe/pull/1131).
 - Feature: [Support error tuples when scalar parsing fails](https://github.com/absinthe-graphql/absinthe/pull/1187)
->>>>>>> 695c6d73
 - Feature: [Convert SDL Language.\* structs to SDL notation](https://github.com/absinthe-graphql/absinthe/pull/1160)
 - Feature: [Add support for type extensions](https://github.com/absinthe-graphql/absinthe/pull/1157)
 - Bug Fix: [Add `__private__` field to EnumValueDefinition](https://github.com/absinthe-graphql/absinthe/pull/1148)
